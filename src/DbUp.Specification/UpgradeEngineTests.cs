using System;
using System.Collections.Generic;
using System.Data;
using DbUp.Builder;
using DbUp.Engine;
using DbUp.Engine.Output;
using DbUp.Support.SqlServer;
using NSubstitute;
using NUnit.Framework;

namespace DbUp.Specification
{
    public class UpgradeEngineTests
    {
        public class when_upgrading_a_database_with_variable_substitution : SpecificationFor<UpgradeEngine>
        {
            private IJournal versionTracker;
            private IScriptProvider scriptProvider;
            private IScriptExecutor scriptExecutor;
            private IDbConnection dbConnection;
            private IDbCommand dbCommand;

            public override UpgradeEngine Given()
            {
                scriptProvider = Substitute.For<IScriptProvider>();
                scriptProvider.GetScripts(Arg.Any<Func<IDbConnection>>()).Returns(new List<SqlScript> { new SqlScript("1234", "foo") });
                versionTracker = Substitute.For<IJournal>();
                dbConnection = Substitute.For<IDbConnection>();
                dbCommand = Substitute.For<IDbCommand>();
                dbConnection.CreateCommand().Returns(dbCommand);
<<<<<<< HEAD
                scriptExecutor = new SqlScriptExecutor(()=>dbConnection, ()=>new TraceUpgradeLog(), null, null);
=======
                scriptExecutor = new SqlScriptExecutor(()=>dbConnection, ()=>new TraceUpgradeLog(), null, () => true, null);
>>>>>>> f8eaf552

                var builder = new UpgradeEngineBuilder()
                    .WithScript(new SqlScript("1234", "create table $var$ (Id int)"))
                    .JournalTo(versionTracker)
                    .WithVariable("var", "sub");
                builder.Configure(c => c.ScriptExecutor = scriptExecutor);
                builder.Configure(c => c.ConnectionFactory = () => dbConnection);

                var upgrader = builder.Build();
                return upgrader;
            }

            public override void When()
            {
                Subject.PerformUpgrade();
            }

            [Then]
            public void substitutes_variable()
            {
                Assert.AreEqual(dbCommand.CommandText, "create table sub (Id int)");
            }
        }

        public class when_marking_scripts_as_read : SpecificationFor<UpgradeEngine>
        {
            private IJournal versionTracker;
            private IScriptProvider scriptProvider;
            private IScriptExecutor scriptExecutor;

            public override UpgradeEngine Given()
            {
                scriptProvider = Substitute.For<IScriptProvider>();
                scriptProvider.GetScripts(Arg.Any<Func<IDbConnection>>()).Returns(new List<SqlScript> { new SqlScript("1234", "foo") });
                versionTracker = Substitute.For<IJournal>();
                scriptExecutor = Substitute.For<IScriptExecutor>();

                var config = new UpgradeConfiguration();
                config.ScriptProviders.Add(scriptProvider);
                config.ScriptExecutor = scriptExecutor;
                config.Journal = versionTracker;

                var upgrader = new UpgradeEngine(config);
                return upgrader;
            }

            public override void When()
            {
                Subject.MarkAsExecuted();
            }

            [Then]
            public void the_scripts_are_journalled()
            {
                versionTracker.Received().StoreExecutedScript(Arg.Is<SqlScript>(s => s.Name == "1234"));
            }

            [Then]
            public void the_scripts_are_not_run()
            {
                scriptExecutor.DidNotReceiveWithAnyArgs().Execute(null);
            }
        }
    }
}<|MERGE_RESOLUTION|>--- conflicted
+++ resolved
@@ -28,11 +28,7 @@
                 dbConnection = Substitute.For<IDbConnection>();
                 dbCommand = Substitute.For<IDbCommand>();
                 dbConnection.CreateCommand().Returns(dbCommand);
-<<<<<<< HEAD
-                scriptExecutor = new SqlScriptExecutor(()=>dbConnection, ()=>new TraceUpgradeLog(), null, null);
-=======
                 scriptExecutor = new SqlScriptExecutor(()=>dbConnection, ()=>new TraceUpgradeLog(), null, () => true, null);
->>>>>>> f8eaf552
 
                 var builder = new UpgradeEngineBuilder()
                     .WithScript(new SqlScript("1234", "create table $var$ (Id int)"))
