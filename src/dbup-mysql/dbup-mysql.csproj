--- conflicted
+++ resolved
@@ -24,31 +24,17 @@
     <ProjectReference Include="..\dbup-core\dbup-core.csproj" />
   </ItemGroup>
 
-<<<<<<< HEAD
   <ItemGroup Condition=" '$(TargetFramework)' == 'net35' ">
     <Reference Include="System" />
     <PackageReference Include="MySql.Data" Version="6.9.5" />
   </ItemGroup>
 
   <ItemGroup Condition="'$(TargetFramework)' == 'netstandard1.3'">
-    <PackageReference Include="MySql.Data" Version="6.10.4" />
+    <PackageReference Include="MySql.Data" Version="6.10.6" />
   </ItemGroup>
 
   <PropertyGroup Condition="'$(TargetFramework)' == 'netstandard1.3'">
     <DefineConstants>$(DefineConstants);NETCORE</DefineConstants>
-=======
-  <ItemGroup Condition=" '$(TargetFramework)' == 'net35' OR '$(TargetFramework)' == 'net45' ">
-    <Reference Include="System" />
-    <PackageReference Include="MySql.Data" Version="6.9.5" />
-  </ItemGroup>
-
-  <ItemGroup Condition=" '$(TargetFramework)' == 'netstandard1.3' ">
-    <PackageReference Include="MySql.Data" Version="6.10.6" />
-  </ItemGroup>
-
-  <PropertyGroup Condition=" '$(TargetFramework)' == 'netstandard1.3' ">
-    <DefineConstants>$(DefineConstants);MYSQL_NETCORE</DefineConstants>
->>>>>>> 7537229e
   </PropertyGroup>
 
 </Project>